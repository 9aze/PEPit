from math import sqrt

from PEPit.pep import PEP
from PEPit.functions.smooth_convex_function import SmoothConvexFunction


def wc_ogm(L, n, verbose=True):
    """
<<<<<<< HEAD
    Consider the convex minimization problem
        f_\star = min_x f(x),
    where f is L-smooth and convex.

    This code computes a worst-case guarantee for the optimized gradient method. That is, it computes the
    smallest possible tau(n,L) such that the guarantee
        f(x_n) - f_\star <= tau(n,L) * || x_0 - x_\star ||^2,
    is valid, where x_n is the output of the optimized gradient method, and where x_\star is a minimizer of f.

    In short, for given values of n and L, tau(n,L) is be computed as the worst-case value of f(x_n)-f_\star when
    || x_0 - x_\star || == 1.
=======
    Consider the minimization problem

    .. math:: f_\star = \\min_x f(x),

    where :math:`f` is :math:`L`-smooth and convex.
>>>>>>> aec71ee2

    This code computes a worst-case guarantee for **optimized gradient method** (OGM). That is, it computes
    the smallest possible :math:`\\tau(n, L)` such that the guarantee

    .. math:: f(x_n) - f_\star \\leqslant \\tau(n, L)  || x_0 - x_\star ||^2

    is valid, where :math:`x_n` is the output of OGM and where :math:`x_\star` is a minimizer of :math:`f`.

    In short, for given values of :math:`n` and :math:`L`, :math:`\\tau(n, L)` is computed as the worst-case value
    of :math:`f(x_n)-f_\star` when :math:`||x_0 - x_\star||^2 \\leqslant 1`.

    **Algorithm**:
    The optimized gradient method is described by

        .. math::
            :nowrap:

            \\begin{eqnarray}
                x_{k+1} &&= y_k - \\frac{1}{L} \\nabla f(y_k)\\\\
                y_{k+1} &&= x_{k+1} + \\frac{\\theta_{k}-1}{\\theta_{k+1}}(x_{k+1}-x_k)+\\frac{\\theta_{k}}{\\theta_{k+1}}(x_{k+1}-y_k),
            \\end{eqnarray}

    with

        .. math::
            :nowrap:

            \\begin{eqnarray}
                \\theta_0 & = & 1 \\\\
                \\theta_i & = & \\frac{1 + \\sqrt{4 \\theta_{i-1}^2 + 1}}{2}, \\forall i \\in [|1, n-1|] \\\\
                \\theta_n & = & \\frac{1 + \\sqrt{8 \\theta_{n-1}^2 + 1}}{2}.
            \\end{eqnarray}
    **Theoretical guarantee**:
    The tight theoretical guarantee can be found in [2, Theorem 2]:

    .. math:: f(x_n)-f_\\star \\leqslant \\frac{L||x_0-x_\\star||^2}{2\\theta_n^2}.

    **References**:
    The optimized gradient method was developed in the following two works:
    [1] Y. Drori, M. Teboulle (2014).Performance of first-order methods for smooth convex minimization: a novel
    approach. Mathematical Programming 145.1-2: 451-482.

    [2] D. Kim, J. Fessler (2016).Optimized first-order methods for smooth convex minimization. Mathematical
    programming 159.1-2: 81-107.

    :param L: (float) the smoothness parameter.
    :param n: (int) number of iterations.
    :param verbose: (bool) if True, print conclusion

    :return: (tuple) worst_case value, theoretical value

    Examples:
        >>> pepit_tau, theoretical_tau = wc_ogm(L=3, n=4, verbose=True)
        (PEP-it) Setting up the problem: size of the main PSD matrix: 7x7
        (PEP-it) Setting up the problem: performance measure is minimum of 1 element(s)
        (PEP-it) Setting up the problem: initial conditions (1 constraint(s) added)
        (PEP-it) Setting up the problem: interpolation conditions for 1 function(s)
                 function 1 : 30 constraint(s) added
        (PEP-it) Compiling SDP
        (PEP-it) Calling SDP solver
        (PEP-it) Solver status: optimal (solver: MOSEK); optimal value: 0.07675182659831646
        *** Example file: worst-case performance of optimized gradient method ***
	        PEP-it guarantee:       f(y_n)-f_* <= 0.0767518 || x_0 - x_* ||**2
	        Theoretical guarantee:  f(y_n)-f_* <= 0.0767518 || x_0 - x_* ||**2
    """

    # Instantiate PEP
    problem = PEP()

    # Declare a smooth convex function
    func = problem.declare_function(SmoothConvexFunction, param={'mu': 0, 'L': L})

    # Start by defining its unique optimal point xs = x_* and corresponding function value fs = f_*
    xs = func.stationary_point()
    fs = func.value(xs)

    # Then Define the starting point of the algorithm
    x0 = problem.set_initial_point()

    # Set the initial constraint that is the distance between x0 and x^*
    problem.set_initial_condition((x0 - xs) ** 2 <= 1)

    # Run n steps of the optimized gradient method (OGM) method
    theta_new = 1
    x_new = x0
    y = x0
    for i in range(n):
        x_old = x_new
        x_new = y - 1 / L * func.gradient(y)
        theta_old = theta_new
        if i < n - 1:
            theta_new = (1 + sqrt(4 * theta_new ** 2 + 1)) / 2
        else:
            theta_new = (1 + sqrt(8 * theta_new ** 2 + 1)) / 2

        y = x_new + (theta_old - 1) / theta_new * (x_new - x_old) + theta_old / theta_new * (x_new - y)

    # Set the performance metric to the function value accuracy
    problem.set_performance_metric(func.value(y) - fs)

    # Solve the PEP
    pepit_tau = problem.solve(verbose=verbose)

    # Compute theoretical guarantee (for comparison)
    theoretical_tau = L / 2 / theta_new ** 2

    # Print conclusion if required
    if verbose:
        print('*** Example file: worst-case performance of optimized gradient method ***')
        print('\tPEP-it guarantee:\t\t f(y_n)-f_* <= {:.6} || x_0 - x_* ||**2'.format(
            pepit_tau))
        print('\tTheoretical guarantee:\t f(y_n)-f_* <= {:.6} || x_0 - x_* ||**2'.format(
            theoretical_tau))

    # Return the worst-case guarantee of the evaluated method (and the reference theoretical value)
    return pepit_tau, theoretical_tau


if __name__ == "__main__":
    n = 2
    L = 1

    pepit_tau, theoretical_tau = wc_ogm(L=L,
                                        n=n)<|MERGE_RESOLUTION|>--- conflicted
+++ resolved
@@ -6,25 +6,11 @@
 
 def wc_ogm(L, n, verbose=True):
     """
-<<<<<<< HEAD
-    Consider the convex minimization problem
-        f_\star = min_x f(x),
-    where f is L-smooth and convex.
-
-    This code computes a worst-case guarantee for the optimized gradient method. That is, it computes the
-    smallest possible tau(n,L) such that the guarantee
-        f(x_n) - f_\star <= tau(n,L) * || x_0 - x_\star ||^2,
-    is valid, where x_n is the output of the optimized gradient method, and where x_\star is a minimizer of f.
-
-    In short, for given values of n and L, tau(n,L) is be computed as the worst-case value of f(x_n)-f_\star when
-    || x_0 - x_\star || == 1.
-=======
     Consider the minimization problem
 
     .. math:: f_\star = \\min_x f(x),
 
     where :math:`f` is :math:`L`-smooth and convex.
->>>>>>> aec71ee2
 
     This code computes a worst-case guarantee for **optimized gradient method** (OGM). That is, it computes
     the smallest possible :math:`\\tau(n, L)` such that the guarantee
